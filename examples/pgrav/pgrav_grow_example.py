--- conflicted
+++ resolved
@@ -3,15 +3,6 @@
 """
 
 import pickle
-import logging
-log = logging.getLogger('fatiando')
-shandler = logging.StreamHandler()
-shandler.setFormatter(logging.Formatter())
-log.addHandler(shandler)
-fhandler = logging.FileHandler("pgrav_grow_example.log", 'w')
-fhandler.setFormatter(logging.Formatter())
-log.addHandler(fhandler)
-log.setLevel(logging.DEBUG)
 
 import pylab
 import numpy
@@ -23,13 +14,17 @@
 import fatiando.utils
 import fatiando.vis
 
+# Get a logger
+log = fatiando.utils.get_logger()
+
+# Set logging to a file
+fatiando.utils.set_logfile('pgrav_grow_example.log')
+
 # Load the synthetic data
 gzz = io.load('gzz_data.txt')
-#gxy = io.load('gxy_data.txt')
 
 data = {}
 data['gzz'] = gzz
-#data['gxy'] = gxy
 
 # Load the synthetic model for comparison
 synth_file = open('model.pickle')
@@ -37,20 +32,13 @@
 synth_file.close()
 
 # Generate a model space mesh
-<<<<<<< HEAD
-mesh = fatiando.geometry.prism_mesh(x1=-800, x2=800, y1=-800, y2=800,
-                                    z1=0, z2=1600, nx=8, ny=8, nz=8)
-=======
 mesh = fatiando.mesh.prism_mesh(x1=-800, x2=800, y1=-800, y2=800,
                                     z1=0, z2=1600, nx=16, ny=16, nz=16)
->>>>>>> 1084fa57
 
 # Set the seeds and save them for later use
 log.info("Getting seeds from mesh:")
 seeds = []
-seeds.append(pgrav3d.get_seed((10, 10, 650), 1000, mesh))
-#seeds.append(pgrav3d.get_seed((510, 10, 650), 500, mesh))
-#seeds.append(pgrav3d.get_seed((-510, 10, 650), 1000, mesh))
+seeds.append(pgrav3d.get_seed((10, 10, 450), 1000, mesh))
 
 # Show the seeds
 seed_mesh = []
@@ -59,15 +47,6 @@
     seed_cell['value'] = seed['density']
     seed_mesh.append(seed_cell)
 seed_mesh = numpy.array(seed_mesh)
-#fig = mlab.figure()
-#fig.scene.background = (0.1, 0.1, 0.1)
-#fig.scene.camera.pitch(180)
-#fig.scene.camera.roll(180)
-#fatiando.vis.plot_prism_mesh(synthetic, style='wireframe', label='Synthetic')
-#plot = fatiando.vis.plot_prism_mesh(seed_mesh, style='surface', 
-#                                    label='Seed Density')
-#axes = mlab.axes(plot, nb_labels=9, extent=[-800,800,-800,800,0,1600])
-#mlab.show()
 
 # Pickle them for later reference
 seed_file = open("seeds.pickle", 'w')
@@ -75,43 +54,17 @@
 seed_file.close()
 
 # Inversion parameters
-mmi = 5*10**(-1)
-power = 5
+mmi = 1*10**(-2)
+power = 3
 apriori_variance = 0.1**2
 
 # Run the inversion
 estimate, goals = pgrav3d.grow(data, mesh, seeds, mmi, power, apriori_variance)
 
-pgrav3d.fill_mesh(estimate, mesh)
+fatiando.mesh.fill(estimate, mesh)
 
 residuals = pgrav3d.residuals(data, estimate)
 
-<<<<<<< HEAD
-# The seeds neighbors
-=======
-distance_mesh = fatiando.mesh.copy(mesh)
-pgrav3d.fill_mesh(pgrav3d._distances, distance_mesh)
-
-neighbor_mesh = []
-for neighbor in neighbors:
-    neighbor_mesh.append(mesh.ravel()[neighbor])
-neighbor_mesh = numpy.array(neighbor_mesh)
-
->>>>>>> 1084fa57
-#neighbors = []  
-#pgrav3d._add_neighbors(seeds[0]['param'], neighbors, mesh, numpy.zeros_like(estimate))
-#neighbor_mesh = []
-#for neighbor in neighbors:
-#    neighbor_mesh.append(mesh.ravel()[neighbor])
-#neighbor_mesh = numpy.array(neighbor_mesh)
-#fig = mlab.figure()
-#fig.scene.background = (0.1, 0.1, 0.1)
-#fig.scene.camera.pitch(180)
-#fig.scene.camera.roll(180)
-#plot = fatiando.vis.plot_prism_mesh(neighbor_mesh, style='surface', 
-#                                    label='neighbors')
-#axes = mlab.axes(plot, nb_labels=9, extent=[-800,800,-800,800,0,1600])
-#mlab.show()
 
 # Save the resulting model
 output = open('result.pickle', 'w')
@@ -171,8 +124,8 @@
 
 # Get the distances and make a mesh with them
 distances = pgrav3d._distances
-distance_mesh = fatiando.geometry.copy_mesh(mesh)
-pgrav3d.fill_mesh(distances, distance_mesh)
+distance_mesh = fatiando.mesh.copy(mesh)
+fatiando.mesh.fill(distances, distance_mesh)
 
 #fig = mlab.figure()
 #fig.scene.background = (0.1, 0.1, 0.1)
