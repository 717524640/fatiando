"""
Generate and operate on various kinds of meshes and geometric elements

**Geometric elements**

* :class:`~fatiando.mesher.Polygon`
* :class:`~fatiando.mesher.Square`
* :class:`~fatiando.mesher.Prism`
* :class:`~fatiando.mesher.PolygonalPrism`
* :class:`~fatiando.mesher.Sphere`
* :class:`~fatiando.mesher.Tesseroid`

**Meshes**

* :class:`~fatiando.mesher.SquareMesh`
* :class:`~fatiando.mesher.PrismMesh`
* :class:`~fatiando.mesher.PrismRelief`
* :class:`~fatiando.mesher.TesseroidMesh`
* :class:`~fatiando.mesher.PointGrid`

**Utility functions**

* :func:`~fatiando.mesher.extract`: Extract the values of a physicalr
  property from the cells in a list
* :func:`~fatiando.mesher.vfilter`: Remove cells whose physical property
  value falls outside a given range
* :func:`~fatiando.mesher.vremove`: Remove the cells with a given physical
  property value

----

"""
import numpy
import scipy.special
import matplotlib.mlab

<<<<<<< HEAD
import fatiando.logger
import fatiando.io
=======
>>>>>>> c5c73464
import fatiando.gridder


class GeometricElement(object):
    """
    Base class for all geometric elements.
    """

    def __init__(self, props):
        self.props = {}
        if props is not None:
            for p in props:
                self.props[p] = props[p]

    def addprop(self, prop, value):
        """
        Add a physical property to this geometric element.

        If it already has the property, the given value will overwrite the
        existing one.

        Parameters:

        * prop : str
            Name of the physical property.
        * value : float
            The value of this physical property.

        """
        self.props[prop] = value

class Polygon(GeometricElement):
    """
    Create a polygon object.

    .. note:: Most applications require the vertices to be **clockwise**!

    Parameters:

    * vertices : list of lists
        List of [x, y] pairs with the coordinates of the vertices.
    * props : dict
        Physical properties assigned to the polygon.
        Ex: ``props={'density':10, 'susceptibility':10000}``

    """

    def __init__(self, vertices, props=None):
        GeometricElement.__init__(self, props)
        x, y = numpy.array(vertices, dtype='f').T
        self.vertices = vertices
        self.x = x
        self.y = y
        self.nverts = len(vertices)

class Square(Polygon):
    """
    Create a square object.

    Parameters:

    * bounds : list = [x1, x2, y1, y2]
        Coordinates of the top right and bottom left corners of the square
    * props : dict
        Physical properties assigned to the square.
        Ex: ``props={'density':10, 'slowness':10000}``

    Example::

        >>> sq = Square([0, 1, 2, 4], {'density':750})
        >>> print sq
        x1:0 | x2:1 | y1:2 | y2:4 | density:750
        >>> sq.addprop('magnetization', 100)
        >>> print sq
        x1:0 | x2:1 | y1:2 | y2:4 | density:750 | magnetization:100

    A square can be used as a :class:`~fatiando.mesher.Polygon`::

        >>> print sq.vertices
        [[0, 2], [1, 2], [1, 4], [0, 4]]

    """
    def __init__(self, bounds, props=None):
        self.bounds = bounds
        self.x1, self.x2, self.y1, self.y2 = bounds
        verts = [[self.x1, self.y1], [self.x2, self.y1],
                 [self.x2, self.y2], [self.x1, self.y2]]
        Polygon.__init__(self, verts, props)

    def __str__(self):
        """Return a string representation of the square."""
        names = [('x1', self.x1), ('x2', self.x2), ('y1', self.y1),
                 ('y2', self.y2)]
        names.extend((p, self.props[p]) for p in sorted(self.props))
        return ' | '.join('%s:%g' % (n, v) for n, v in names)

class SquareMesh(object):
    """
    Generate a 2D regular mesh of squares.

    For all purposes, :class:`~fatiando.mesher.SquareMesh` can be used as a
    list of :class:`~fatiando.mesher.Square`. The order of the squares in the
    list is: x directions varies first, then y.

    Parameters:

    * bounds :  list = [x1, x2, y1, y2]
        Boundaries of the mesh
    * shape : tuple = (ny, nx)
        Number of squares in the y and x dimension, respectively
    * props : dict
        Physical properties of each square in the mesh.
        Each key should be the name of a physical property. The corresponding
        value should be a list with the values of that particular property on
        each square of the mesh.

    Examples:

        >>> mesh = SquareMesh((0, 4, 0, 6), (2, 2))
        >>> for s in mesh:
        ...     print s
        x1:0 | x2:2 | y1:0 | y2:3
        x1:2 | x2:4 | y1:0 | y2:3
        x1:0 | x2:2 | y1:3 | y2:6
        x1:2 | x2:4 | y1:3 | y2:6
        >>> print mesh[1]
        x1:2 | x2:4 | y1:0 | y2:3
        >>> print mesh[-1]
        x1:2 | x2:4 | y1:3 | y2:6

    With physical properties::

        >>> mesh = SquareMesh((0, 4, 0, 6), (2, 1), {'slowness':[3.4, 8.6]})
        >>> for s in mesh:
        ...     print s
        x1:0 | x2:4 | y1:0 | y2:3 | slowness:3.4
        x1:0 | x2:4 | y1:3 | y2:6 | slowness:8.6

    Or::

        >>> mesh = SquareMesh((0, 4, 0, 6), (2, 1))
        >>> mesh.addprop('slowness', [3.4, 8.6])
        >>> for s in mesh:
        ...     print s
        x1:0 | x2:4 | y1:0 | y2:3 | slowness:3.4
        x1:0 | x2:4 | y1:3 | y2:6 | slowness:8.6

    """

    def __init__(self, bounds, shape, props=None):
        object.__init__(self)
        ny, nx = shape
        size = int(nx*ny)
        x1, x2, y1, y2 = bounds
        dx = float(x2 - x1)/nx
        dy = float(y2 - y1)/ny
        self.bounds = bounds
        self.shape = tuple(int(i) for i in shape)
        self.size = size
        self.dims = (dx, dy)
        # props has to be None, not {} by default because {} would be permanent
        # for all instaces of the class (like a class variable) and changes
        # to one instace would lead to changes in another (and a huge mess)
        if props is None:
            self.props = {}
        else:
            self.props = props
        # The index of the current square in an iteration. Needed when mesh is
        # used as an iterator
        self.i = 0
        # List of masked squares. Will return None if trying to access them
        self.mask = []

    def __len__(self):
        return self.size

    def __getitem__(self, index):
        # To walk backwards in the list
        if index < 0:
            index = self.size + index
        if index in self.mask:
            return None
        ny, nx = self.shape
        j = index/nx
        i = index - j*nx
        x1 = self.bounds[0] + self.dims[0]*i
        x2 = x1 + self.dims[0]
        y1 = self.bounds[2] + self.dims[1]*j
        y2 = y1 + self.dims[1]
        props = dict([p, self.props[p][index]] for p in self.props)
        return Square((x1, x2, y1, y2), props=props)

    def __iter__(self):
        self.i = 0
        return self

    def next(self):
        if self.i >= self.size:
            raise StopIteration
        square = self.__getitem__(self.i)
        self.i += 1
        return square

    def addprop(self, prop, values):
        """
        Add physical property values to the cells in the mesh.

        Different physical properties of the mesh are stored in a dictionary.

        Parameters:

        * prop : str
            Name of the physical property
        * values : list or array
            The value of this physical property in each square of the mesh.
            For the ordering of squares in the mesh see
            :class:`~fatiando.mesher.SquareMesh`

        """
        self.props[prop] = values

    def img2prop(self, fname, vmin, vmax, prop):
        """
        Load the physical property value from an image file.

        The image is converted to gray scale and the gray intensity of each
        pixel is used to set the value of the physical property of the
        cells in the mesh. Gray intensity values are scaled to the range
        ``[vmin, vmax]``.

        If the shape of image (number of pixels in y and x) is different from
        the shape of the mesh, the image will be interpolated to match the shape
        of the mesh.

        Parameters:

        * fname : str
            Name of the image file
        * vmax, vmin : float
            Range of physical property values (used to convert the gray scale to
            physical property values)
        * prop : str
            Name of the physical property

        """
<<<<<<< HEAD
        self.props[prop] = fatiando.io.fromimage(fname, ranges=[vmin, vmax],
                shape=self.shape)[::-1,:].ravel()
=======
        image = PIL.Image.open(fname)
        imagearray = scipy.misc.fromimage(image, flatten=True)
        # Invert the color scale
        model = numpy.max(imagearray) - imagearray
        # Normalize
        model = model/numpy.max(numpy.abs(imagearray))
        # Put it in the interval [vmin,vmax]
        model = model*(vmax - vmin) + vmin
        # Convert the model to a list so that I can reverse it (otherwise the
        # image will be upside down)
        model = model.tolist()
        model.reverse()
        model = numpy.array(model)
        # Check if the shapes match, if not, interpolate
        if model.shape != self.shape:
            ny, nx = model.shape
            xs = numpy.arange(nx)
            ys = numpy.arange(ny)
            X, Y = numpy.meshgrid(xs, ys)
            model = fatiando.gridder.interp(X.ravel(), Y.ravel(), model.ravel(),
                self.shape)[2]
        self.props[prop] = model
>>>>>>> c5c73464

    def get_xs(self):
        """
        Get a list of the x coordinates of the corners of the cells in the
        mesh.

        If the mesh has nx cells, get_xs() will return nx + 1 values.
        """
        dx, dy = self.dims
        x1, x2, y1, y2 = self.bounds
        ny, nx = self.shape
        xs = numpy.arange(x1, x2 + dx, dx, 'f')
        if len(xs) == nx + 2:
            return xs[0:-1]
        elif len(xs) == nx:
            xs = xs.tolist()
            xs.append(x2)
            return numpy.array(xs)
        else:
            return xs

    def get_ys(self):
        """
        Get a list of the y coordinates of the corners of the cells in the
        mesh.

        If the mesh has ny cells, get_ys() will return ny + 1 values.
        """
        dx, dy = self.dims
        x1, x2, y1, y2 = self.bounds
        ny, nx = self.shape
        ys = numpy.arange(y1, y2, dy, 'f')
        if len(ys) == ny + 2:
            return ys[0:-1]
        elif len(ys) == ny:
            ys = ys.tolist()
            ys.append(y2)
            return numpy.array(ys)
        else:
            return ys

class Prism(GeometricElement):
    """
    Create a 3D right rectangular prism.

    .. note:: The coordinate system used is x -> North, y -> East and z -> Down

    Parameters:

    * x1, x2 : float
        South and north borders of the prism
    * y1, y2 : float
        West and east borders of the prism
    * z1, z2 : float
        Top and bottom of the prism
    * props : dict
        Physical properties assigned to the prism.
        Ex: ``props={'density':10, 'magnetization':10000}``

    Examples:

        >>> from fatiando.mesher import Prism
        >>> p = Prism(1, 2, 3, 4, 5, 6, {'density':200})
        >>> p.props['density']
        200
        >>> print p.get_bounds()
        [1.0, 2.0, 3.0, 4.0, 5.0, 6.0]
        >>> print p
        x1:1 | x2:2 | y1:3 | y2:4 | z1:5 | z2:6 | density:200
        >>> p = Prism(1, 2, 3, 4, 5, 6)
        >>> print p
        x1:1 | x2:2 | y1:3 | y2:4 | z1:5 | z2:6
        >>> p.addprop('density', 2670)
        >>> print p
        x1:1 | x2:2 | y1:3 | y2:4 | z1:5 | z2:6 | density:2670

    """

    def __init__(self, x1, x2, y1, y2, z1, z2, props=None):
        GeometricElement.__init__(self, props)
        self.x1 = float(x1)
        self.x2 = float(x2)
        self.y1 = float(y1)
        self.y2 = float(y2)
        self.z1 = float(z1)
        self.z2 = float(z2)

    def __str__(self):
        """Return a string representation of the prism."""
        names = [('x1', self.x1), ('x2', self.x2), ('y1', self.y1),
                 ('y2', self.y2), ('z1', self.z1), ('z2', self.z2)]
        names.extend((p, self.props[p]) for p in sorted(self.props))
        return ' | '.join('%s:%g' % (n, v) for n, v in names)

    def get_bounds(self):
        """
        Get the bounding box of the prism (i.e., the borders of the prism).

        Returns:

        * bounds : list
            ``[x1, x2, y1, y2, z1, z2]``, the bounds of the prism

        Examples:

            >>> p = Prism(1, 2, 3, 4, 5, 6)
            >>> print p.get_bounds()
            [1.0, 2.0, 3.0, 4.0, 5.0, 6.0]

        """
        return [self.x1, self.x2, self.y1, self.y2, self.z1, self.z2]

    def center(self):
        """
        Return the coordinates of the center of the prism.

        Returns:

        * coords : list = [xc, yc, zc]
            Coordinates of the center

        Example:

            >>> prism = Prism(1, 2, 1, 3, 0, 2)
            >>> print prism.center()
            [ 1.5  2.   1. ]

        """
        xc = 0.5*(self.x1 + self.x2)
        yc = 0.5*(self.y1 + self.y2)
        zc = 0.5*(self.z1 + self.z2)
        return numpy.array([xc, yc, zc])

class Tesseroid(GeometricElement):
    """
    Create a tesseroid (spherical prism).

    Parameters:

    * w, e : float
        West and east borders of the tesseroid in decimal degrees
    * s, n : float
        South and north borders of the tesseroid in decimal degrees
    * top, bottom : float
        Bottom and top of the tesseroid with respect to the mean earth radius
        in meters. Ex: if the top is 100 meters above the mean earth radius,
        ``top=100``, if 100 meters below ``top=-100``.
    * props : dict
        Physical properties assigned to the tesseroid.
        Ex: ``props={'density':10, 'magnetization':10000}``

    Examples:

        >>> from fatiando.mesher import Tesseroid
        >>> t = Tesseroid(1, 2, 3, 4, 6, 5, {'density':200})
        >>> t.props['density']
        200
        >>> print t.get_bounds()
        [1.0, 2.0, 3.0, 4.0, 6.0, 5.0]
        >>> print t
        w:1 | e:2 | s:3 | n:4 | top:6 | bottom:5 | density:200
        >>> t = Tesseroid(1, 2, 3, 4, 6, 5)
        >>> print t
        w:1 | e:2 | s:3 | n:4 | top:6 | bottom:5
        >>> t.addprop('density', 2670)
        >>> print t
        w:1 | e:2 | s:3 | n:4 | top:6 | bottom:5 | density:2670

    """

    def __init__(self, w, e, s, n, top, bottom, props=None):
        GeometricElement.__init__(self, props)
        self.w = float(w)
        self.e = float(e)
        self.s = float(s)
        self.n = float(n)
        self.bottom = float(bottom)
        self.top = float(top)

    def __str__(self):
        """Return a string representation of the tesseroid."""
        names = [('w', self.w), ('e', self.e), ('s', self.s),
                 ('n', self.n), ('top', self.top), ('bottom', self.bottom)]
        names.extend((p, self.props[p]) for p in sorted(self.props))
        return ' | '.join('%s:%g' % (n, v) for n, v in names)

    def get_bounds(self):
        """
        Get the bounding box of the tesseroid (i.e., the borders).

        Returns:

        * bounds : list
            ``[w, e, s, n, top, bottom]``, the bounds of the tesseroid

        Examples:

            >>> t = Tesseroid(1, 2, 3, 4, 6, 5)
            >>> print t.get_bounds()
            [1.0, 2.0, 3.0, 4.0, 6.0, 5.0]

        """
        return [self.w, self.e, self.s, self.n, self.top, self.bottom]

class Sphere(GeometricElement):
    """
    Create a sphere.

    .. note:: The coordinate system used is x -> North, y -> East and z -> Down

    Parameters:

    * x, y, z : float
        The coordinates of the center of the sphere
    * radius : float
        The radius of the sphere
    * props : dict
        Physical properties assigned to the prism.
        Ex: ``props={'density':10, 'magnetization':10000}``

    Examples:

        >>> s = Sphere(1, 2, 3, 10, {'magnetization':200})
        >>> s.props['magnetization']
        200
        >>> s.addprop('density', 20)
        >>> print s.props['density']
        20
        >>> print s
        x:1 | y:2 | z:3 | radius:10 | density:20 | magnetization:200
        >>> s = Sphere(1, 2, 3, 4)
        >>> print s
        x:1 | y:2 | z:3 | radius:4
        >>> s.addprop('density', 2670)
        >>> print s
        x:1 | y:2 | z:3 | radius:4 | density:2670

    """

    def __init__(self, x, y, z, radius, props=None):
        GeometricElement.__init__(self, props)
        self.x = float(x)
        self.y = float(y)
        self.z = float(z)
        self.radius = float(radius)

    def __str__(self):
        """Return a string representation of the sphere."""
        names = [('x', self.x), ('y', self.y), ('z', self.z),
                 ('radius', self.radius)]
        names.extend((p, self.props[p]) for p in sorted(self.props))
        return ' | '.join('%s:%g' % (n, v) for n, v in names)

class PolygonalPrism(GeometricElement):
    """
    Create a 3D prism with polygonal crossection.

    .. note:: The coordinate system used is x -> North, y -> East and z -> Down

    .. note:: *vertices* must be **CLOCKWISE** or will give inverse result.

    Parameters:

    * vertices : list of lists
        Coordinates of the vertices. A list of ``[x, y]`` pairs.
    * z1, z2 : float
        Top and bottom of the prism
    * props :  dict
        Physical properties assigned to the prism.
        Ex: ``props={'density':10, 'magnetization':10000}``

    Examples:

        >>> verts = [[1, 1], [1, 2], [2, 2], [2, 1]]
        >>> p = PolygonalPrism(verts, 0, 3, props={'temperature':25})
        >>> p.props['temperature']
        25
        >>> print p.x
        [ 1.  1.  2.  2.]
        >>> print p.y
        [ 1.  2.  2.  1.]
        >>> print p.z1, p.z2
        0.0 3.0
        >>> p.addprop('density', 2670)
        >>> print p.props['density']
        2670

    """
    def __init__(self, vertices, z1, z2, props=None):
        GeometricElement.__init__(self, props)
        x, y = numpy.array(vertices, dtype='f').T
        self.x = x
        self.y = y
        self.z1 = float(z1)
        self.z2 = float(z2)
        self.nverts = len(vertices)

    def topolygon(self):
        """
        Get the polygon describing the prism viewed from above.

        Returns:

        * polygon : :func:`fatiando.mesher.Polygon`
            The polygon

        Example:

            >>> verts = [[1, 1], [1, 2], [2, 2], [2, 1]]
            >>> p = PolygonalPrism(verts, 0, 100)
            >>> poly = p.topolygon()
            >>> print poly.x
            [ 1.  1.  2.  2.]
            >>> print poly.y
            [ 1.  2.  2.  1.]

        """
        verts = numpy.transpose([self.x, self.y])
        return Polygon(verts, self.props)

class PointGrid(object):
    """
    Create a grid of 3D point sources (spheres of unit volume).

    Use this as a 1D list of :class:`~fatiando.mesher.Sphere`.
    Grid points are ordered with x varying first, then y (like a C matrix).

    Parameters:

    * area : list = [x1, x2, y1, y2]
        The area where the grid will be spread out
    * z : float
        The z coordinate of the grid (remember, z is positive downward)
    * shape : tuple = (ny, nx)
        The number of points in the y and x directions
    * props :  dict
        Physical properties of each point in the grid.
        Each key should be the name of a physical property. The corresponding
        value should be a list with the values of that particular property for
        each point in the grid.

    """

    def __init__(self, area, z, shape, props=None):
        object.__init__(self)
        self.area = area
        self.z = z
        self.shape = shape
        if props is None:
            self.props = {}
        else:
            self.props = props
        ny, nx = shape
        self.size = nx*ny
        self.radius = scipy.special.cbrt(3./(4.*numpy.pi))
        x1, x2, y1, y2 = area
        xs = numpy.linspace(x1, x2, nx)
        ys = numpy.linspace(y1, y2, ny)
        self.x, self.y = [i.ravel() for i in numpy.meshgrid(xs, ys)]

    def __len__(self):
        return self.size

    def __getitem__(self, index):
        if index >= self.size or index < -self.size:
            raise IndexError('grid index out of range')
        # To walk backwards in the list
        if index < 0:
            index = self.size + index
        props = dict([p, self.props[p][index]] for p in self.props)
        sphere = Sphere(self.x[index], self.y[index], self.z, self.radius,
                        props=props)
        return sphere

    def __iter__(self):
        self.i = 0
        return self

    def next(self):
        if self.i >= self.size:
            raise StopIteration
        sphere = self.__getitem__(self.i)
        self.i += 1
        return sphere

    def addprop(self, prop, values):
        """
        Add physical property values to the points in the grid.

        Different physical properties of the grid are stored in a dictionary.

        Parameters:

        * prop : str
            Name of the physical property.
        * values :  list or array
            Value of this physical property in each point of the grid

        """
        self.props[prop] = values

    def split(self, shape):
        """
        Divide the grid into subgrids.

        Parameters:

        * shape : tuple = (ny, nx)
            Number of subgrids in the y and x directions, respectively

        Returns:

        * subgrids : list
            List of :class:`~fatiando.mesher.PointGrid`

        Examples::

            >>> g = PointGrid((1, 4, 1, 3), 10, (3, 4))
            >>> g.addprop('bla', [1, 1, 2, 2, 4, 4, 5, 5, 7, 7, 8, 8])
            >>> grids = g.split((3, 2))
            >>> for s in grids:
            ...     print s.props['bla']
            [1 1]
            [2 2]
            [4 4]
            [5 5]
            [7 7]
            [8 8]
            >>> for s in grids:
            ...     print s.x
            [ 1.  2.]
            [ 3.  4.]
            [ 1.  2.]
            [ 3.  4.]
            [ 1.  2.]
            [ 3.  4.]
            >>> for s in grids:
            ...     print s.y
            [ 1.  1.]
            [ 1.  1.]
            [ 2.  2.]
            [ 2.  2.]
            [ 3.  3.]
            [ 3.  3.]

        """
        ny, nx = shape
        x1, x2, y1, y2 = self.area
        totaly, totalx = self.shape
        if totalx%nx != 0 or totaly%ny != 0:
            raise ValueError(
                'Cannot split! nx and ny must be divible by grid shape')
        xs = numpy.linspace(x1, x2, totalx)
        ys = numpy.linspace(y1, y2, totaly)
        dx = totalx/nx
        dy = totaly/ny
        subs = []
        for i in xrange(ny):
            ystart = i*dy
            yend = ystart + dy - 1
            if yend >= totaly:
                yend = totaly - 1
            for j in xrange(nx):
                xstart = j*dx
                xend = xstart + dx - 1
                if xend >= totalx:
                    xend = totalx - 1
                area = [xs[xstart], xs[xend], ys[ystart], ys[yend]]
                shape = (yend - ystart + 1, xend - xstart + 1)
                props = {}
                for p in self.props:
                    pmatrix = numpy.reshape(self.props[p], (totaly, totalx))
                    props[p] = pmatrix[ystart:yend + 1, xstart:xend + 1].ravel()
                subs.append(PointGrid(area, self.z, shape, props))
        return subs

class PrismRelief(object):
    """
    Generate a 3D model of a relief (topography) using prisms.

    Use to generate:
    * topographic model
    * basin model
    * Moho model
    * etc

    PrismRelief can used as list of prisms. It acts as an iteratior (so you
    can loop over prisms). It also has a ``__getitem__`` method to access
    individual elements in the mesh.
    In practice, PrismRelief should be able to be passed to any function that
    asks for a list of prisms, like :func:`fatiando.gravmag.prism.gz`.

    Parameters:

    * ref : float
        Reference level. Prisms will have:
            * bottom on zref and top on z if z > zref;
            * bottom on z and top on zref otherwise.
    * dims :  tuple = (dy, dx)
        Dimensions of the prisms in the y and x directions
    * nodes : list of lists = [x, y, z]
        Coordinates of the center of the top face of each prism.x, y, and z are
        lists with the x, y and z coordinates on a regular grid.

    """

    def __init__(self, ref, dims, nodes):
        object.__init__(self)
        x, y, z = nodes
        if len(x) != len(y) != len(z):
            raise ValueError, "nodes has x,y,z coordinates of different lengths"
        self.x, self.y, self.z = x, y, z
        self.size = len(x)
        self.ref = ref
        self.dy, self.dx = dims
        self.props = {}
        # The index of the current prism in an iteration. Needed when mesh is
        # used as an iterator
        self.i = 0

    def __len__(self):
        return self.size

    def __iter__(self):
        self.i = 0
        return self

    def __getitem__(self, index):
        # To walk backwards in the list
        if index < 0:
            index = self.size + index
        xc, yc, zc = self.x[index], self.y[index], self.z[index]
        x1 = xc - 0.5*self.dx
        x2 = xc + 0.5*self.dx
        y1 = yc - 0.5*self.dy
        y2 = yc + 0.5*self.dy
        if zc <= self.ref:
            z1 = zc
            z2 = self.ref
        else:
            z1 = self.ref
            z2 = zc
        props = dict([p, self.props[p][index]] for p in self.props)
        return Prism(x1, x2, y1, y2, z1, z2, props=props)

    def next(self):
        if self.i >= self.size:
            raise StopIteration
        prism = self.__getitem__(self.i)
        self.i += 1
        return prism

    def addprop(self, prop, values):
        """
        Add physical property values to the prisms.

        .. warning:: If the z value of any point in the relief is below the
            reference level, its corresponding prism will have the physical
            property value with oposite sign than was assigned to it.

        Parameters:

        * prop : str
            Name of the physical property.
        * values : list
            List or array with the value of this physical property in each
            prism of the relief.

        """
        def correct(v, i):
            if self.z[i] > self.ref:
                return -v
            return v
        self.props[prop] = [correct(v, i) for i, v in enumerate(values)]

class PrismMesh(object):
    """
    Generate a 3D regular mesh of right rectangular prisms.

    Prisms are ordered as follows: first layers (z coordinate), then EW rows (y)
    and finaly x coordinate (NS).

    .. note:: Remember that the coordinate system is x->North, y->East and
        z->Down

    Ex: in a mesh with shape ``(3,3,3)`` the 15th element (index 14) has z index
    1 (second layer), y index 1 (second row), and x index 2 (third element in
    the column).

    :class:`~fatiando.mesher.PrismMesh` can used as list of prisms. It acts
    as an iteratior (so you can loop over prisms). It also has a ``__getitem__``
    method to access individual elements in the mesh.
    In practice, :class:`~fatiando.mesher.PrismMesh` should be able to be
    passed to any function that asks for a list of prisms, like
    :func:`fatiando.gravmag.prism.gz`.

    To make the mesh incorporate a topography, use
    :meth:`~fatiando.mesher.PrismMesh.carvetopo`

    Parameters:

    * bounds : list = [xmin, xmax, ymin, ymax, zmin, zmax]
        Boundaries of the mesh.
    * shape : tuple = (nz, ny, nx)
        Number of prisms in the x, y, and z directions.
    * props :  dict
        Physical properties of each prism in the mesh.
        Each key should be the name of a physical property. The corresponding
        value should be a list with the values of that particular property on
        each prism of the mesh.

    Examples:

        >>> from fatiando.mesher import PrismMesh
        >>> mesh = PrismMesh((0,1,0,2,0,3),(1,2,2))
        >>> for p in mesh:
        ...     print p
        x1:0 | x2:0.5 | y1:0 | y2:1 | z1:0 | z2:3
        x1:0.5 | x2:1 | y1:0 | y2:1 | z1:0 | z2:3
        x1:0 | x2:0.5 | y1:1 | y2:2 | z1:0 | z2:3
        x1:0.5 | x2:1 | y1:1 | y2:2 | z1:0 | z2:3
        >>> print mesh[0]
        x1:0 | x2:0.5 | y1:0 | y2:1 | z1:0 | z2:3
        >>> print mesh[-1]
        x1:0.5 | x2:1 | y1:1 | y2:2 | z1:0 | z2:3

    One with physical properties::

        >>> props = {'density':[2670.0, 1000.0]}
        >>> mesh = PrismMesh((0, 2, 0, 4, 0, 3), (1, 1, 2), props=props)
        >>> for p in mesh:
        ...     print p
        x1:0 | x2:1 | y1:0 | y2:4 | z1:0 | z2:3 | density:2670
        x1:1 | x2:2 | y1:0 | y2:4 | z1:0 | z2:3 | density:1000

    You can use :meth:`~fatiando.mesher.PrismMesh.get_xs` (and similar
    methods for y and z) to get the x coordinates of the prisms in the mesh::

        >>> mesh = PrismMesh((0, 2, 0, 4, 0, 3), (1, 1, 2))
        >>> print mesh.get_xs()
        [ 0.  1.  2.]
        >>> print mesh.get_ys()
        [ 0.  4.]
        >>> print mesh.get_zs()
        [ 0.  3.]

    """

    celltype = Prism

    def __init__(self, bounds, shape, props=None):
        object.__init__(self)
        nz, ny, nx = shape
        size = int(nx*ny*nz)
        x1, x2, y1, y2, z1, z2 = bounds
        dx = float(x2 - x1)/nx
        dy = float(y2 - y1)/ny
        dz = float(z2 - z1)/nz
        self.shape = tuple(int(i) for i in shape)
        self.size = size
        self.dims = (dx, dy, dz)
        self.bounds = bounds
        if props is None:
            self.props = {}
        else:
            self.props = props
        # The index of the current prism in an iteration. Needed when mesh is
        # used as an iterator
        self.i = 0
        # List of masked prisms. Will return None if trying to access them
        self.mask = []
        # Wether or not to change heights to z coordinate
        self.zdown = True

    def __len__(self):
        return self.size

    def __getitem__(self, index):
        if index >= self.size or index < -self.size:
            raise IndexError('mesh index out of range')
        # To walk backwards in the list
        if index < 0:
            index = self.size + index
        if index in self.mask:
            return None
        nz, ny, nx = self.shape
        k = index/(nx*ny)
        j = (index - k*(nx*ny))/nx
        i = (index - k*(nx*ny) - j*nx)
        x1 = self.bounds[0] + self.dims[0]*i
        x2 = x1 + self.dims[0]
        y1 = self.bounds[2] + self.dims[1]*j
        y2 = y1 + self.dims[1]
        z1 = self.bounds[4] + self.dims[2]*k
        z2 = z1 + self.dims[2]
        props = dict([p, self.props[p][index]] for p in self.props)
        return self.celltype(x1, x2, y1, y2, z1, z2, props=props)

    def __iter__(self):
        self.i = 0
        return self

    def next(self):
        if self.i >= self.size:
            raise StopIteration
        prism = self.__getitem__(self.i)
        self.i += 1
        return prism

    def addprop(self, prop, values):
        """
        Add physical property values to the cells in the mesh.

        Different physical properties of the mesh are stored in a dictionary.

        Parameters:

        * prop : str
            Name of the physical property.
        * values :  list or array
            Value of this physical property in each prism of the mesh. For the
            ordering of prisms in the mesh see
            :class:`~fatiando.mesher.PrismMesh`

        """
        self.props[prop] = values

    def carvetopo(self, x, y, height):
        """
        Mask (remove) prisms from the mesh that are above the topography.

        Accessing the ith prism will return None if it was masked (above the
        topography).
        Also mask prisms outside of the topography grid provided.
        The topography height information does not need to be on a regular grid,
        it will be interpolated.

        Parameters:

        * x, y : lists
            x and y coordinates of the grid points
        * height : list or array
            Array with the height of the topography

        """
        nz, ny, nx = self.shape
        x1, x2, y1, y2, z1, z2 = self.bounds
        dx, dy, dz = self.dims
        # The coordinates of the centers of the cells
        xc = numpy.arange(x1, x2, dx) + 0.5*dx
        # Sometimes arange returns more due to rounding
        if len(xc) > nx:
            xc = xc[:-1]
        yc = numpy.arange(y1, y2, dy) + 0.5*dy
        if len(yc) > ny:
            yc = yc[:-1]
        zc = numpy.arange(z1, z2, dz) + 0.5*dz
        if len(zc) > nz:
            zc = zc[:-1]
        XC, YC = numpy.meshgrid(xc, yc)
        topo = matplotlib.mlab.griddata(x, y, height, XC, YC).ravel()
        if self.zdown:
            # -1 if to transform height into z coordinate
            topo = -1*topo
        # griddata returns a masked array. If the interpolated point is out of
        # of the data range, mask will be True. Use this to remove all cells
        # below a masked topo point (ie, one with no height information)
        if numpy.ma.isMA(topo):
            topo_mask = topo.mask
        else:
            topo_mask = [False for i in xrange(len(topo))]
        c = 0
        for cellz in zc:
            for h, masked in zip(topo, topo_mask):
                if (masked or
                    (cellz < h and self.zdown) or
                    (cellz > h and not self.zdown)):
                    self.mask.append(c)
                c += 1

    def get_xs(self):
        """
        Return an array with the x coordinates of the prisms in mesh.
        """
        x1, x2, y1, y2, z1, z2 = self.bounds
        dx, dy, dz = self.dims
        nz, ny, nx = self.shape
        xs = numpy.arange(x1, x2 + dx, dx)
        if xs.size > nx + 1:
            return xs[:-1]
        return xs

    def get_ys(self):
        """
        Return an array with the y coordinates of the prisms in mesh.
        """
        x1, x2, y1, y2, z1, z2 = self.bounds
        dx, dy, dz = self.dims
        nz, ny, nx = self.shape
        ys = numpy.arange(y1, y2 + dy, dy)
        if ys.size > ny + 1:
            return ys[:-1]
        return ys

    def get_zs(self):
        """
        Return an array with the z coordinates of the prisms in mesh.
        """
        x1, x2, y1, y2, z1, z2 = self.bounds
        dx, dy, dz = self.dims
        nz, ny, nx = self.shape
        zs = numpy.arange(z1, z2 + dz, dz)
        if zs.size > nz + 1:
            return zs[:-1]
        return zs

    def get_layer(self, i):
        """
        Return the set of prisms corresponding to the ith layer of the mesh.

        Parameters:

        * i : int
            The index of the layer

        Returns:

        * prisms : list of :class:`~fatiando.mesher.Prism`
            The prisms in the ith layer

        Examples::

            >>> mesh = PrismMesh((0, 2, 0, 2, 0, 2), (2, 2, 2))
            >>> layer = mesh.get_layer(0)
            >>> for p in layer:
            ...     print p
            x1:0 | x2:1 | y1:0 | y2:1 | z1:0 | z2:1
            x1:1 | x2:2 | y1:0 | y2:1 | z1:0 | z2:1
            x1:0 | x2:1 | y1:1 | y2:2 | z1:0 | z2:1
            x1:1 | x2:2 | y1:1 | y2:2 | z1:0 | z2:1
            >>> layer = mesh.get_layer(1)
            >>> for p in layer:
            ...     print p
            x1:0 | x2:1 | y1:0 | y2:1 | z1:1 | z2:2
            x1:1 | x2:2 | y1:0 | y2:1 | z1:1 | z2:2
            x1:0 | x2:1 | y1:1 | y2:2 | z1:1 | z2:2
            x1:1 | x2:2 | y1:1 | y2:2 | z1:1 | z2:2


        """
        nz, ny, nx = self.shape
        if i >= nz or i < 0:
            raise IndexError('Layer index %d is out of range.' % (i))
        start = i*nx*ny
        end = (i + 1)*nx*ny
        layer = [self.__getitem__(p) for p in xrange(start, end)]
        return layer

    def layers(self):
        """
        Returns an iterator over the layers of the mesh.
        """
        nz, ny, nx = self.shape
        for i in xrange(nz):
            yield self.get_layer(i)

    def dump(self, meshfile, propfile, prop):
        r"""
        Dump the mesh to a file in the format required by UBC-GIF program
        MeshTools3D.

        Parameters:

        * meshfile : str or file
            Output file to save the mesh. Can be a file name or an open file.
        * propfile : str or file
            Output file to save the physical properties *prop*. Can be a file
            name or an open file.
        * prop : str
            The name of the physical property in the mesh that will be saved to
            *propfile*.

        .. note:: Uses -10000000 as the dummy value for plotting topography

        Examples:

            >>> from StringIO import StringIO
            >>> meshfile = StringIO()
            >>> densfile = StringIO()
            >>> mesh = PrismMesh((0, 10, 0, 20, 0, 5), (1, 2, 2))
            >>> mesh.addprop('density', [1, 2, 3, 4])
            >>> mesh.dump(meshfile, densfile, 'density')
            >>> print meshfile.getvalue().strip()
            2 2 1
            0 0 0
            2*10
            2*5
            1*5
            >>> print densfile.getvalue().strip()
            1.0000
            3.0000
            2.0000
            4.0000

        """
        if prop not in self.props:
            raise ValueError("mesh doesn't have a '%s' property." % (prop))
        isstr = False
        if isinstance(meshfile, str):
            isstr = True
            meshfile = open(meshfile, 'w')
        nz, ny, nx = self.shape
        x1, x2, y1, y2, z1, z2 = self.bounds
        dx, dy, dz = self.dims
        meshfile.writelines([
            "%d %d %d\n" % (ny, nx, nz),
            "%g %g %g\n" % (y1, x1, -z1),
            "%d*%g\n" % (ny, dy),
            "%d*%g\n" % (nx, dx),
            "%d*%g" % (nz, dz)])
        if isstr:
            meshfile.close()
        values = numpy.fromiter(self.props[prop], dtype='f')
        # Replace the masked cells with a dummy value
        values[self.mask] = -10000000
        reordered = numpy.ravel(numpy.reshape(values, self.shape), order='F')
        numpy.savetxt(propfile, reordered, fmt='%.4f')

class TesseroidMesh(PrismMesh):
    """
    Generate a 3D regular mesh of tesseroids.

    Tesseroids are ordered as follows: first layers (height coordinate),
    then N-S rows and finaly E-W.

    Ex: in a mesh with shape ``(3,3,3)`` the 15th element (index 14) has height
    index 1 (second layer), y index 1 (second row), and x index 2 (
    third element in the column).

    This class can used as list of tesseroids. It acts
    as an iteratior (so you can loop over tesseroids).
    It also has a ``__getitem__``
    method to access individual elements in the mesh.
    In practice, it should be able to be
    passed to any function that asks for a list of tesseroids, like
    :func:`fatiando.gravmag.tesseroid.gz`.

    To make the mesh incorporate a topography, use
    :meth:`~fatiando.mesher.TesseroidMesh.carvetopo`

    Parameters:

    * bounds : list = [w, e, s, n, top, bottom]
        Boundaries of the mesh. ``w, e, s, n`` in degrees, ``top`` and
        ``bottom`` are heights (positive upward) and in meters.
    * shape : tuple = (nr, nlat, nlon)
        Number of tesseroids in the radial, latitude, and longitude directions.
    * props :  dict
        Physical properties of each tesseroid in the mesh.
        Each key should be the name of a physical property. The corresponding
        value should be a list with the values of that particular property on
        each tesseroid of the mesh.

    """

    celltype = Tesseroid

    def __init__(self, bounds, shape, props=None):
        PrismMesh.__init__(self, bounds, shape, props)
        self.zdown = False
        self.dump = None

def extract(prop, prisms):
    """
    Extract the values of a physical property from the cells in a list.

    If a cell is `None` or doesn't have the physical property, a value of `None`
    will be put in it's place.

    Parameters:

    * prop : str
        The name of the physical property to extract
    * cells : list
        A list of cells (e.g., :class:`~fatiando.mesher.Prism`,
        :class:`~fatiando.mesher.PolygonalPrism`, etc)

    Returns:

    * values : array
        The extracted values

    Examples:

        >>> cells = [Prism(1, 2, 3, 4, 5, 6, {'foo':1}),
        ...          Prism(1, 2, 3, 4, 5, 6, {'foo':10}),
        ...          None,
        ...          Prism(1, 2, 3, 4, 5, 6, {'bar':2000})]
        >>> print extract('foo', cells)
        [1, 10, None, None]

    """
    def getprop(p):
        if p is None or prop not in p.props:
            return None
        return p.props[prop]
    return [getprop(p) for p in prisms]

def vfilter(vmin, vmax, prop, cells):
    """
    Remove cells whose physical property value falls outside a given range.

    If a cell is `None` or doesn't have the physical property, it will be not
    be included in the result.

    Parameters:

    * vmin : float
        Minimum value
    * vmax : float
        Maximum value
    * prop : str
        The name of the physical property used to filter
    * cells : list
        A list of cells (e.g., :class:`~fatiando.mesher.Prism`,
        :class:`~fatiando.mesher.PolygonalPrism`, etc)

    Returns:

    * filtered : list
        The cells that fall within the desired range

    Examples:

        >>> cells = [Prism(1, 2, 3, 4, 5, 6, {'foo':1}),
        ...          Prism(1, 2, 3, 4, 5, 6, {'foo':20}),
        ...          Prism(1, 2, 3, 4, 5, 6, {'foo':3}),
        ...          None,
        ...          Prism(1, 2, 3, 4, 5, 6, {'foo':4}),
        ...          Prism(1, 2, 3, 4, 5, 6, {'foo':200}),
        ...          Prism(1, 2, 3, 4, 5, 6, {'bar':1000})]
        >>> for cell in vfilter(0, 10, 'foo', cells):
        ...     print cell
        x1:1 | x2:2 | y1:3 | y2:4 | z1:5 | z2:6 | foo:1
        x1:1 | x2:2 | y1:3 | y2:4 | z1:5 | z2:6 | foo:3
        x1:1 | x2:2 | y1:3 | y2:4 | z1:5 | z2:6 | foo:4

    """
    def isin(cell):
        if cell is None or prop not in cell.props:
            return False
        value = cell.props[prop]
        if not isinstance(value, float) and not isinstance(value, int):
            value = numpy.linalg.norm(cell.props[prop])
        if value < vmin or value > vmax:
            return False
        return True
    return [c for c in cells if isin(c)]

def vremove(value, prop, cells):
    """
    Remove the cells with a given physical property value.

    If a cell is `None` it will be not be included in the result.

    If a cell doesn't have the physical property, it will be included in the
    result.

    Parameters:

    * value : float
        The value of the physical property to remove. If the physical property
        is a vector, will compare the norm of the vector to **value**.
    * prop : str
        The name of the physical property to remove
    * cells : list
        A list of cells (e.g., :class:`~fatiando.mesher.Prism`,
        :class:`~fatiando.mesher.PolygonalPrism`, etc)

    Returns:

    * removed : list
        A list of cells that have *prop* != *value*

    Examples:

        >>> cells = [Prism(1, 2, 3, 4, 5, 6, {'foo':1}),
        ...          Prism(1, 2, 3, 4, 5, 6, {'foo':20}),
        ...          Prism(1, 2, 3, 4, 5, 6, {'foo':3}),
        ...          None,
        ...          Prism(1, 2, 3, 4, 5, 6, {'foo':1}),
        ...          Prism(1, 2, 3, 4, 5, 6, {'foo':200}),
        ...          Prism(1, 2, 3, 4, 5, 6, {'bar':1000})]
        >>> for cell in vremove(1, 'foo', cells):
        ...     print cell
        x1:1 | x2:2 | y1:3 | y2:4 | z1:5 | z2:6 | foo:20
        x1:1 | x2:2 | y1:3 | y2:4 | z1:5 | z2:6 | foo:3
        x1:1 | x2:2 | y1:3 | y2:4 | z1:5 | z2:6 | foo:200
        x1:1 | x2:2 | y1:3 | y2:4 | z1:5 | z2:6 | bar:1000

    """
    def keep(cell):
        if cell is None:
            return False
        if prop not in cell.props:
            return True
        p = cell.props[prop]
        if not isinstance(p, float) and not isinstance(p, int):
            p = numpy.linalg.norm(cell.props[prop])
        if p != value:
            return True
        return False
    return [c for c in cells if keep(c)]
<|MERGE_RESOLUTION|>--- conflicted
+++ resolved
@@ -34,11 +34,7 @@
 import scipy.special
 import matplotlib.mlab
 
-<<<<<<< HEAD
-import fatiando.logger
 import fatiando.io
-=======
->>>>>>> c5c73464
 import fatiando.gridder
 
 
@@ -284,33 +280,8 @@
             Name of the physical property
 
         """
-<<<<<<< HEAD
         self.props[prop] = fatiando.io.fromimage(fname, ranges=[vmin, vmax],
                 shape=self.shape)[::-1,:].ravel()
-=======
-        image = PIL.Image.open(fname)
-        imagearray = scipy.misc.fromimage(image, flatten=True)
-        # Invert the color scale
-        model = numpy.max(imagearray) - imagearray
-        # Normalize
-        model = model/numpy.max(numpy.abs(imagearray))
-        # Put it in the interval [vmin,vmax]
-        model = model*(vmax - vmin) + vmin
-        # Convert the model to a list so that I can reverse it (otherwise the
-        # image will be upside down)
-        model = model.tolist()
-        model.reverse()
-        model = numpy.array(model)
-        # Check if the shapes match, if not, interpolate
-        if model.shape != self.shape:
-            ny, nx = model.shape
-            xs = numpy.arange(nx)
-            ys = numpy.arange(ny)
-            X, Y = numpy.meshgrid(xs, ys)
-            model = fatiando.gridder.interp(X.ravel(), Y.ravel(), model.ravel(),
-                self.shape)[2]
-        self.props[prop] = model
->>>>>>> c5c73464
 
     def get_xs(self):
         """
